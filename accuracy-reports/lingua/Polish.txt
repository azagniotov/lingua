##### POLISH #####

<<<<<<< HEAD
>>> Accuracy on average: 94.37%

>> Detection of 1000 single words (average length: 8 chars)
Accuracy: 85.00%
Erroneously classified as ESPERANTO: 1.20%, LATIN: 1.20%, SLOVENE: 0.90%, ROMANIAN: 0.70%, CROATIAN: 0.70%, ENGLISH: 0.70%, KLINGON: 0.60%, BOSNIAN: 0.60%, LITHUANIAN: 0.60%, SWAHILI: 0.50%, LATVIAN: 0.40%, SOTHO: 0.40%, SLOVAK: 0.40%, SHONA: 0.40%, BASQUE: 0.40%, TSONGA: 0.40%, WELSH: 0.40%, CATALAN: 0.30%, BOKMAL: 0.30%, PORTUGUESE: 0.30%, SWEDISH: 0.30%, ALBANIAN: 0.30%, GERMAN: 0.30%, ITALIAN: 0.30%, FRENCH: 0.20%, TAGALOG: 0.20%, SPANISH: 0.20%, TSWANA: 0.20%, IRISH: 0.20%, YORUBA: 0.10%, NYNORSK: 0.10%, TURKISH: 0.10%, SOMALI: 0.10%, INDONESIAN: 0.10%, ESTONIAN: 0.10%, CZECH: 0.10%, HUNGARIAN: 0.10%, XHOSA: 0.10%, ZULU: 0.10%, MALAY: 0.10%, AFRIKAANS: 0.10%, DUTCH: 0.10%, FINNISH: 0.10%

>> Detection of 1000 word pairs (average length: 17 chars)
Accuracy: 98.30%
Erroneously classified as LATIN: 0.30%, BOSNIAN: 0.20%, INDONESIAN: 0.20%, SLOVAK: 0.20%, DUTCH: 0.20%, NYNORSK: 0.10%, LATVIAN: 0.10%, BASQUE: 0.10%, KLINGON: 0.10%, CZECH: 0.10%, SWAHILI: 0.10%
=======
>>> Accuracy on average: 94.47%

>> Detection of 1000 single words (average length: 8 chars)
Accuracy: 85.20%
Erroneously classified as ESPERANTO: 1.20%, LATIN: 1.20%, SLOVENE: 0.90%, ROMANIAN: 0.70%, CROATIAN: 0.70%, ENGLISH: 0.70%, BOSNIAN: 0.60%, LITHUANIAN: 0.60%, SWAHILI: 0.50%, SHONA: 0.50%, WELSH: 0.50%, LATVIAN: 0.40%, ALBANIAN: 0.40%, SOTHO: 0.40%, SLOVAK: 0.40%, BASQUE: 0.40%, TSONGA: 0.40%, CATALAN: 0.30%, BOKMAL: 0.30%, PORTUGUESE: 0.30%, SWEDISH: 0.30%, GERMAN: 0.30%, ITALIAN: 0.30%, NYNORSK: 0.20%, FRENCH: 0.20%, TAGALOG: 0.20%, SPANISH: 0.20%, TSWANA: 0.20%, IRISH: 0.20%, YORUBA: 0.10%, TURKISH: 0.10%, SOMALI: 0.10%, INDONESIAN: 0.10%, ESTONIAN: 0.10%, CZECH: 0.10%, HUNGARIAN: 0.10%, XHOSA: 0.10%, ZULU: 0.10%, MALAY: 0.10%, AFRIKAANS: 0.10%, DUTCH: 0.10%, FINNISH: 0.10%

>> Detection of 1000 word pairs (average length: 17 chars)
Accuracy: 98.40%
Erroneously classified as LATIN: 0.30%, BOSNIAN: 0.20%, INDONESIAN: 0.20%, SLOVAK: 0.20%, DUTCH: 0.20%, NYNORSK: 0.10%, LATVIAN: 0.10%, BASQUE: 0.10%, CZECH: 0.10%, SWAHILI: 0.10%
>>>>>>> 28a5eb03

>> Detection of 1000 sentences (average length: 99 chars)
Accuracy: 99.80%
Erroneously classified as LATIN: 0.10%, AFRIKAANS: 0.10%

>> Exact values: 94.36666666666667 85.0 98.3 99.8<|MERGE_RESOLUTION|>--- conflicted
+++ resolved
@@ -1,16 +1,5 @@
 ##### POLISH #####
 
-<<<<<<< HEAD
->>> Accuracy on average: 94.37%
-
->> Detection of 1000 single words (average length: 8 chars)
-Accuracy: 85.00%
-Erroneously classified as ESPERANTO: 1.20%, LATIN: 1.20%, SLOVENE: 0.90%, ROMANIAN: 0.70%, CROATIAN: 0.70%, ENGLISH: 0.70%, KLINGON: 0.60%, BOSNIAN: 0.60%, LITHUANIAN: 0.60%, SWAHILI: 0.50%, LATVIAN: 0.40%, SOTHO: 0.40%, SLOVAK: 0.40%, SHONA: 0.40%, BASQUE: 0.40%, TSONGA: 0.40%, WELSH: 0.40%, CATALAN: 0.30%, BOKMAL: 0.30%, PORTUGUESE: 0.30%, SWEDISH: 0.30%, ALBANIAN: 0.30%, GERMAN: 0.30%, ITALIAN: 0.30%, FRENCH: 0.20%, TAGALOG: 0.20%, SPANISH: 0.20%, TSWANA: 0.20%, IRISH: 0.20%, YORUBA: 0.10%, NYNORSK: 0.10%, TURKISH: 0.10%, SOMALI: 0.10%, INDONESIAN: 0.10%, ESTONIAN: 0.10%, CZECH: 0.10%, HUNGARIAN: 0.10%, XHOSA: 0.10%, ZULU: 0.10%, MALAY: 0.10%, AFRIKAANS: 0.10%, DUTCH: 0.10%, FINNISH: 0.10%
-
->> Detection of 1000 word pairs (average length: 17 chars)
-Accuracy: 98.30%
-Erroneously classified as LATIN: 0.30%, BOSNIAN: 0.20%, INDONESIAN: 0.20%, SLOVAK: 0.20%, DUTCH: 0.20%, NYNORSK: 0.10%, LATVIAN: 0.10%, BASQUE: 0.10%, KLINGON: 0.10%, CZECH: 0.10%, SWAHILI: 0.10%
-=======
 >>> Accuracy on average: 94.47%
 
 >> Detection of 1000 single words (average length: 8 chars)
@@ -20,10 +9,9 @@
 >> Detection of 1000 word pairs (average length: 17 chars)
 Accuracy: 98.40%
 Erroneously classified as LATIN: 0.30%, BOSNIAN: 0.20%, INDONESIAN: 0.20%, SLOVAK: 0.20%, DUTCH: 0.20%, NYNORSK: 0.10%, LATVIAN: 0.10%, BASQUE: 0.10%, CZECH: 0.10%, SWAHILI: 0.10%
->>>>>>> 28a5eb03
 
 >> Detection of 1000 sentences (average length: 99 chars)
 Accuracy: 99.80%
 Erroneously classified as LATIN: 0.10%, AFRIKAANS: 0.10%
 
->> Exact values: 94.36666666666667 85.0 98.3 99.8+>> Exact values: 94.46666666666668 85.2 98.4 99.8
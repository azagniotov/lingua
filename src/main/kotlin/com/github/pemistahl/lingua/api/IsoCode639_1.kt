/*
 * Copyright © 2018-today Peter M. Stahl pemistahl@gmail.com
 *
 * Licensed under the Apache License, Version 2.0 (the "License");
 * you may not use this file except in compliance with the License.
 * You may obtain a copy of the License at
 *
 * http://www.apache.org/licenses/LICENSE-2.0
 *
 * Unless required by applicable law or agreed to in writing, software
 * distributed under the License is distributed on an "AS IS" BASIS,
 * WITHOUT WARRANTIES OR CONDITIONS OF ANY KIND, either expressed or implied.
 * See the License for the specific language governing permissions and
 * limitations under the License.
 */

package com.github.pemistahl.lingua.api

import java.util.Locale

/**
 * The ISO 639-1 code representations for the supported languages.
 *
 * ISO 639 is a standardized nomenclature used to classify languages.
 */
enum class IsoCode639_1 {

    /**
     * The ISO 639-1 code for [Afrikaans][Language.AFRIKAANS].
     */
    AF,

    /**
     * The ISO 639-1 code for [Arabic][Language.ARABIC].
     */
    AR,

    /**
     * The ISO 639-1 code for [Azerbaijani][Language.AZERBAIJANI].
     */
    AZ,

    /**
     * The ISO 639-1 code for [Belarusian][Language.BELARUSIAN].
     */
    BE,

    /**
     * The ISO 639-1 code for [Bulgarian][Language.BULGARIAN].
     */
    BG,

    /**
     * The ISO 639-1 code for [Bengali][Language.BENGALI].
     */
    BN,

    /**
     * The ISO 639-1 code for [Bosnian][Language.BOSNIAN].
     */
    BS,

    /**
     * The ISO 639-1 code for [Catalan][Language.CATALAN].
     */
    CA,

    /**
     * The ISO 639-1 code for [Czech][Language.CZECH].
     */
    CS,

    /**
     * The ISO 639-1 code for [Welsh][Language.WELSH].
     */
    CY,

    /**
     * The ISO 639-1 code for [Danish][Language.DANISH].
     */
    DA,

    /**
     * The ISO 639-1 code for [German][Language.GERMAN].
     */
    DE,

    /**
     * The ISO 639-1 code for [Greek][Language.GREEK].
     */
    EL,

    /**
     * The ISO 639-1 code for [English][Language.ENGLISH].
     */
    EN,

    /**
     * The ISO 639-1 code for [Esperanto][Language.ESPERANTO].
     */
    EO,

    /**
     * The ISO 639-1 code for [Spanish][Language.SPANISH].
     */
    ES,

    /**
     * The ISO 639-1 code for [Estonian][Language.ESTONIAN].
     */
    ET,

    /**
     * The ISO 639-1 code for [Basque][Language.BASQUE].
     */
    EU,

    /**
     * The ISO 639-1 code for [Persian][Language.PERSIAN].
     */
    FA,

    /**
     * The ISO 639-1 code for [Finnish][Language.FINNISH].
     */
    FI,

    /**
     * The ISO 639-1 code for [French][Language.FRENCH].
     */
    FR,

    /**
     * The ISO 639-1 code for [Irish][Language.IRISH].
     */
    GA,

    /**
     * The ISO 639-1 code for [Gujarati][Language.GUJARATI].
     */
    GU,

    /**
     * The ISO 639-1 code for [Hebrew][Language.HEBREW].
     */
    HE,

    /**
     * The ISO 639-1 code for [Hindi][Language.HINDI].
     */
    HI,

    /**
     * The ISO 639-1 code for [Croatian][Language.CROATIAN].
     */
    HR,

    /**
     * The ISO 639-1 code for [Hungarian][Language.HUNGARIAN].
     */
    HU,

    /**
     * The ISO 639-1 code for [Armenian][Language.ARMENIAN].
     */
    HY,

    /**
     * The ISO 639-1 code for [Indonesian][Language.INDONESIAN].
     */
    ID,

    /**
     * The ISO 639-1 code for [Icelandic][Language.ICELANDIC].
     */
    IS,

    /**
     * The ISO 639-1 code for [Italian][Language.ITALIAN].
     */
    IT,

    /**
     * The ISO 639-1 code for [Japanese][Language.JAPANESE].
     */
    JA,

    /**
     * The ISO 639-1 code for [Georgian][Language.GEORGIAN].
     */
    KA,

    /**
     * The ISO 639-1 code for [Kazakh][Language.KAZAKH].
     */
    KK,

    /**
     * The ISO 639-1 code for [Korean][Language.KOREAN].
     */
    KO,

    /**
     * The ISO 639-1 code for [Latin][Language.LATIN].
     */
    LA,

    /**
     * The ISO 639-1 code for [Ganda][Language.GANDA].
     */
    LG,

    /**
     * The ISO 639-1 code for [Lithuanian][Language.LITHUANIAN].
     */
    LT,

    /**
     * The ISO 639-1 code for [Latvian][Language.LATVIAN].
     */
    LV,

    /**
     * The ISO 639-1 code for [Maori][Language.MAORI].
     */
    MI,

    /**
     * The ISO 639-1 code for [Macedonian][Language.MACEDONIAN].
     */
    MK,

    /**
     * The ISO 639-1 code for [Mongolian][Language.MONGOLIAN].
     */
    MN,

    /**
     * The ISO 639-1 code for [Marathi][Language.MARATHI].
     */
    MR,

    /**
     * The ISO 639-1 code for [Malay][Language.MALAY].
     */
    MS,

    /**
     * The ISO 639-1 code for [Norwegian Bokmal][Language.BOKMAL].
     */
    NB,

    /**
     * The ISO 639-1 code for [Dutch][Language.DUTCH].
     */
    NL,

    /**
     * The ISO 639-1 code for [Norwegian Nynorsk][Language.NYNORSK].
     */
    NN,

    /**
     * The ISO 639-1 code for [Punjabi][Language.PUNJABI].
     */
    PA,

    /**
     * The ISO 639-1 code for [Polish][Language.POLISH].
     */
    PL,

    /**
     * The ISO 639-1 code for [Portuguese][Language.PORTUGUESE].
     */
    PT,

    /**
     * The ISO 639-1 code for [Romanian][Language.ROMANIAN].
     */
    RO,

    /**
     * The ISO 639-1 code for [Russian][Language.RUSSIAN].
     */
    RU,

    /**
     * The ISO 639-1 code for [Slovak][Language.SLOVAK].
     */
    SK,

    /**
     * The ISO 639-1 code for [Slovene][Language.SLOVENE].
     */
    SL,

    /**
     * The ISO 639-1 code for [Shona][Language.SHONA].
     */
    SN,

    /**
     * The ISO 639-1 code for [Somali][Language.SOMALI].
     */
    SO,

    /**
     * The ISO 639-1 code for [Albanian][Language.ALBANIAN].
     */
    SQ,

    /**
     * The ISO 639-1 code for [Serbian][Language.SERBIAN].
     */
    SR,

    /**
     * The ISO 639-1 code for [Southern Sotho][Language.SOTHO].
     */
    ST,

    /**
     * The ISO 639-1 code for [Swedish][Language.SWEDISH].
     */
    SV,

    /**
     * The ISO 639-1 code for [Swahili][Language.SWAHILI].
     */
    SW,

    /**
     * The ISO 639-1 code for [Tamil][Language.TAMIL].
     */
    TA,

    /**
     * The ISO 639-1 code for [Telugu][Language.TELUGU].
     */
    TE,

    /**
     * The ISO 639-1 code for [Thai][Language.THAI].
     */
    TH,

    /**
     * The ISO 639-1 code for [Tagalog][Language.TAGALOG].
     */
    TL,

    /**
     * The ISO 639-1 code for [Tswana][Language.TSWANA].
     */
    TN,

    /**
     * The ISO 639-1 code for [Turkish][Language.TURKISH].
     */
    TR,

    /**
     * The ISO 639-1 code for [Tsonga][Language.TSONGA].
     */
    TS,

    /**
     * The ISO 639-1 code for [Ukrainian][Language.UKRAINIAN].
     */
    UK,

    /**
     * The ISO 639-1 code for [Urdu][Language.URDU].
     */
    UR,

    /**
     * The ISO 639-1 code for [Vietnamese][Language.VIETNAMESE].
     */
    VI,

    /**
     * The ISO 639-1 code for [Xhosa][Language.XHOSA].
     */
    XH,

    /**
     * The ISO 639-1 code for [Yoruba][Language.YORUBA].
     */
    YO,

    /**
     * The ISO 639-1 code for [Chinese][Language.CHINESE].
     */
    ZH,

    /**
     * The ISO 639-1 code for [Zulu][Language.ZULU].
     */
    ZU,

    /**
     * The ISO 639-1 code for [the imaginary unknown language][Language.UNKNOWN].
     */
    NONE;

<<<<<<< HEAD
    override fun toString() = this.name.toLowerCase(Locale.ROOT)
=======
    override fun toString() = this.name.lowercase()
>>>>>>> 84280142
}<|MERGE_RESOLUTION|>--- conflicted
+++ resolved
@@ -405,9 +405,5 @@
      */
     NONE;
 
-<<<<<<< HEAD
-    override fun toString() = this.name.toLowerCase(Locale.ROOT)
-=======
     override fun toString() = this.name.lowercase()
->>>>>>> 84280142
 }